name: better_hm
description: Unofficial App for Hochschule Munich
# The following line prevents the package from being accidentally published to
# pub.dev using `flutter pub publish`. This is preferred for private packages.
publish_to: 'none' # Remove this line if you wish to publish to pub.dev

# The following defines the version and build number for your application.
# A version number is three numbers separated by dots, like 1.2.43
# followed by an optional build number separated by a +.
# Both the version and the builder number may be overridden in flutter
# build by specifying --build-name and --build-number, respectively.
# In Android, build-name is used as versionName while build-number used as versionCode.
# Read more about Android versioning at https://developer.android.com/studio/publish/versioning
# In iOS, build-name is used as CFBundleShortVersionString while build-number is used as CFBundleVersion.
# Read more about iOS versioning at
# https://developer.apple.com/library/archive/documentation/General/Reference/InfoPlistKeyReference/Articles/CoreFoundationKeys.html
# In Windows, build-name is used as the major, minor, and patch parts
# of the product and file versions while build-number is used as the build suffix.
version: 0.2.1+6

environment:
  sdk: '>=2.19.4 <3.0.0'

# Dependencies specify other packages that your package needs in order to work.
# To automatically upgrade your package dependencies to the latest versions
# consider running `flutter pub upgrade --major-versions`. Alternatively,
# dependencies can be manually updated by changing the version numbers below to
# the latest version available on pub.dev. To see which dependencies have newer
# versions available, run `flutter pub outdated`.
dependencies:
  flutter:
    sdk: flutter
  flutter_localizations:
    sdk: flutter
  # cupertino_icons: ^1.0.2
  http: ^0.13.5
  intl: any
  shared_preferences: ^2.0.20
  workmanager: ^0.5.1
  isar: ^3.0.5
  isar_flutter_libs: ^3.0.5
<<<<<<< HEAD
  go_router: ^6.5.5
  path_provider: ^2.0.14
=======
  path_provider: ^2.0.14
  dynamic_color: ^1.6.3
  provider: ^6.0.5
>>>>>>> b72c7263

dev_dependencies:
  flutter_test:
    sdk: flutter

  flutter_lints: ^2.0.0
  isar_generator: ^3.0.5
  build_runner: ^2.3.3
  rename: ^2.1.1

# For information on the generic Dart part of this file, see the
# following page: https://dart.dev/tools/pub/pubspec

# The following section is specific to Flutter packages.
flutter:
  generate: true

  # The following line ensures that the Material Icons font is
  # included with your application, so that you can use the icons in
  # the material Icons class.
  uses-material-design: true

  # To add assets to your application, add an assets section, like this:
  # assets:
  #   - images/a_dot_burr.jpeg
  #   - images/a_dot_ham.jpeg

  # An image asset can refer to one or more resolution-specific "variants", see
  # https://flutter.dev/assets-and-images/#resolution-aware

  # For details regarding adding assets from package dependencies, see
  # https://flutter.dev/assets-and-images/#from-packages

  # To add custom fonts to your application, add a fonts section here,
  # in this "flutter" section. Each entry in this list should have a
  # "family" key with the font family name, and a "fonts" key with a
  # list giving the asset and other descriptors for the font. For
  # example:
  # fonts:
  #   - family: Schyler
  #     fonts:
  #       - asset: fonts/Schyler-Regular.ttf
  #       - asset: fonts/Schyler-Italic.ttf
  #         style: italic
  #   - family: Trajan Pro
  #     fonts:
  #       - asset: fonts/TrajanPro.ttf
  #       - asset: fonts/TrajanPro_Bold.ttf
  #         weight: 700
  #
  # For details regarding fonts from package dependencies,
  # see https://flutter.dev/custom-fonts/#from-packages<|MERGE_RESOLUTION|>--- conflicted
+++ resolved
@@ -39,14 +39,10 @@
   workmanager: ^0.5.1
   isar: ^3.0.5
   isar_flutter_libs: ^3.0.5
-<<<<<<< HEAD
   go_router: ^6.5.5
-  path_provider: ^2.0.14
-=======
   path_provider: ^2.0.14
   dynamic_color: ^1.6.3
   provider: ^6.0.5
->>>>>>> b72c7263
 
 dev_dependencies:
   flutter_test:
