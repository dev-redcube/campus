--- conflicted
+++ resolved
@@ -57,7 +57,6 @@
   get_it: ^7.6.0
   json_serializable: ^6.7.1
   json_annotation: ^4.8.1
-<<<<<<< HEAD
   firebase_core: ^2.19.0
   firebase_crashlytics: ^3.4.1
   flutter_inappwebview: ^5.8.0
@@ -66,9 +65,7 @@
   blurhash_ffi: ^1.2.0
   geolocator: ^10.1.0
   latlong2: ^0.9.0
-=======
   kalender: ^0.1.8
->>>>>>> d2f1f0ce
 
 dev_dependencies:
   flutter_test:
