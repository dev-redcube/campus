name: better_hm
description: Unofficial App for Hochschule Munich
# The following line prevents the package from being accidentally published to
# pub.dev using `flutter pub publish`. This is preferred for private packages.
publish_to: 'none' # Remove this line if you wish to publish to pub.dev

# The following defines the version and build number for your application.
# A version number is three numbers separated by dots, like 1.2.43
# followed by an optional build number separated by a +.
# Both the version and the builder number may be overridden in flutter
# build by specifying --build-name and --build-number, respectively.
# In Android, build-name is used as versionName while build-number used as versionCode.
# Read more about Android versioning at https://developer.android.com/studio/publish/versioning
# In iOS, build-name is used as CFBundleShortVersionString while build-number is used as CFBundleVersion.
# Read more about iOS versioning at
# https://developer.apple.com/library/archive/documentation/General/Reference/InfoPlistKeyReference/Articles/CoreFoundationKeys.html
# In Windows, build-name is used as the major, minor, and patch parts
# of the product and file versions while build-number is used as the build suffix.
version: 0.6.0

environment:
  sdk: '>=3.0.0'

# Dependencies specify other packages that your package needs in order to work.
# To automatically upgrade your package dependencies to the latest versions
# consider running `flutter pub upgrade --major-versions`. Alternatively,
# dependencies can be manually updated by changing the version numbers below to
# the latest version available on pub.dev. To see which dependencies have newer
# versions available, run `flutter pub outdated`.
dependencies:
  flutter:
    sdk: flutter
  flutter_localizations:
    sdk: flutter
  cupertino_icons: ^1.0.2
  http: ^0.13.5
  intl: any
  shared_preferences: ^2.0.20
  workmanager: ^0.5.1
  isar: ^3.0.5
  isar_flutter_libs: ^3.0.5
  go_router: ^6.5.5
  path_provider: ^2.0.14
  dynamic_color: ^1.6.3
  provider: ^6.0.5
  slang: ^3.17.0
  slang_flutter: ^3.17.0
  package_info_plus: ^4.0.2
<<<<<<< HEAD
  mockito: ^5.4.2
=======
  share_plus: ^7.0.2
>>>>>>> fa9585c6

dev_dependencies:
  flutter_test:
    sdk: flutter

  flutter_lints: ^2.0.0
  isar_generator: ^3.0.5
  build_runner: ^2.3.3
  rename: ^2.1.1
  slang_build_runner: ^3.17.0

# For information on the generic Dart part of this file, see the
# following page: https://dart.dev/tools/pub/pubspec

# The following section is specific to Flutter packages.
flutter:

  # The following line ensures that the Material Icons font is
  # included with your application, so that you can use the icons in
  # the material Icons class.
  uses-material-design: true

  # To add assets to your application, add an assets section, like this:
  # assets:
  #   - images/a_dot_burr.jpeg
  #   - images/a_dot_ham.jpeg

  # An image asset can refer to one or more resolution-specific "variants", see
  # https://flutter.dev/assets-and-images/#resolution-aware

  # For details regarding adding assets from package dependencies, see
  # https://flutter.dev/assets-and-images/#from-packages

  # To add custom fonts to your application, add a fonts section here,
  # in this "flutter" section. Each entry in this list should have a
  # "family" key with the font family name, and a "fonts" key with a
  # list giving the asset and other descriptors for the font. For
  # example:
  # fonts:
  #   - family: Schyler
  #     fonts:
  #       - asset: fonts/Schyler-Regular.ttf
  #       - asset: fonts/Schyler-Italic.ttf
  #         style: italic
  #   - family: Trajan Pro
  #     fonts:
  #       - asset: fonts/TrajanPro.ttf
  #       - asset: fonts/TrajanPro_Bold.ttf
  #         weight: 700
  #
  # For details regarding fonts from package dependencies,
  # see https://flutter.dev/custom-fonts/#from-packages<|MERGE_RESOLUTION|>--- conflicted
+++ resolved
@@ -46,11 +46,8 @@
   slang: ^3.17.0
   slang_flutter: ^3.17.0
   package_info_plus: ^4.0.2
-<<<<<<< HEAD
   mockito: ^5.4.2
-=======
   share_plus: ^7.0.2
->>>>>>> fa9585c6
 
 dev_dependencies:
   flutter_test:
