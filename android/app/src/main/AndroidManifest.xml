<manifest xmlns:android="http://schemas.android.com/apk/res/android">
<<<<<<< HEAD
   <application
        android:label="Better HM"
=======

    <uses-permission android:name="android.permission.INTERNET" />

    <application
>>>>>>> b72c7263
        android:name="${applicationName}"
        android:icon="@mipmap/ic_launcher"
        android:label="Better HM"
        android:localeConfig="@xml/locales_config">
        <activity
            android:name=".MainActivity"
            android:configChanges="orientation|keyboardHidden|keyboard|screenSize|smallestScreenSize|locale|layoutDirection|fontScale|screenLayout|density|uiMode"
            android:exported="true"
            android:hardwareAccelerated="true"
            android:launchMode="singleTop"
            android:theme="@style/LaunchTheme"
            android:windowSoftInputMode="adjustResize">
            <!-- Specifies an Android theme to apply to this Activity as soon as
                 the Android process has started. This theme is visible to the user
                 while the Flutter UI initializes. After that, this theme continues
                 to determine the Window background behind the Flutter UI. -->
            <meta-data
                android:name="io.flutter.embedding.android.NormalTheme"
                android:resource="@style/NormalTheme" />
            <intent-filter>
                <action android:name="android.intent.action.MAIN" />
                <category android:name="android.intent.category.LAUNCHER" />
            </intent-filter>
        </activity>
        <!-- Don't delete the meta-data below.
             This is used by the Flutter tool to generate GeneratedPluginRegistrant.java -->
        <meta-data
            android:name="flutterEmbedding"
            android:value="2" />
    </application>
</manifest><|MERGE_RESOLUTION|>--- conflicted
+++ resolved
@@ -1,13 +1,8 @@
 <manifest xmlns:android="http://schemas.android.com/apk/res/android">
-<<<<<<< HEAD
-   <application
-        android:label="Better HM"
-=======
 
     <uses-permission android:name="android.permission.INTERNET" />
 
     <application
->>>>>>> b72c7263
         android:name="${applicationName}"
         android:icon="@mipmap/ic_launcher"
         android:label="Better HM"
