name: CI
on:
  pull_request:
    branches: [master]
  
jobs:
  android:
    name: Build Android
    runs-on: ubuntu-latest
    steps:
<<<<<<< HEAD
      - name: Set up JDK 11
        uses: actions/setup-java@v1
        with:
          java-version: 11
=======
      - name: Set up Java
        uses: actions/setup-java@v3
        with:
          java-version: 17
>>>>>>> 07ac73f8
          distribution: temurin
      - name: Setup flutter
        uses: subosito/flutter-action@v2
        with:
          channel: master
      - run: flutter doctor -v
      - name: Checkout code
        uses: actions/checkout@v3
      - name: Resolving Dependencies
        run: flutter pub get
      - name: Build runner
        run: dart run build_runner build --delete-conflicting-outputs
      - name: Flutter analyzer
<<<<<<< HEAD
        run: flutter analyze -v
=======
        run: flutter analyze
>>>>>>> 07ac73f8
      - name: Check formatting
        run: dart format -o none --set-exit-if-changed .
      - name: Build
        run: flutter build apk --debug<|MERGE_RESOLUTION|>--- conflicted
+++ resolved
@@ -8,17 +8,10 @@
     name: Build Android
     runs-on: ubuntu-latest
     steps:
-<<<<<<< HEAD
-      - name: Set up JDK 11
-        uses: actions/setup-java@v1
-        with:
-          java-version: 11
-=======
       - name: Set up Java
         uses: actions/setup-java@v3
         with:
           java-version: 17
->>>>>>> 07ac73f8
           distribution: temurin
       - name: Setup flutter
         uses: subosito/flutter-action@v2
@@ -32,11 +25,7 @@
       - name: Build runner
         run: dart run build_runner build --delete-conflicting-outputs
       - name: Flutter analyzer
-<<<<<<< HEAD
-        run: flutter analyze -v
-=======
         run: flutter analyze
->>>>>>> 07ac73f8
       - name: Check formatting
         run: dart format -o none --set-exit-if-changed .
       - name: Build
