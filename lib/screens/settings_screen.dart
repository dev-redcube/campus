import 'package:better_hm/components/settings/app_info.dart';
import 'package:better_hm/components/settings/settings_dropdown.dart';
import 'package:better_hm/components/settings/settings_switch.dart';
import 'package:better_hm/i18n/strings.g.dart';
import 'package:better_hm/providers/prefs/prefs.dart';
import 'package:flutter/material.dart';
import 'package:flutter/services.dart';

class SettingsScreen extends StatefulWidget {
  const SettingsScreen({Key? key}) : super(key: key);

  @override
  State<SettingsScreen> createState() => _SettingsScreenState();

  static Future<bool?> showResetDialog({
    required BuildContext context,
    required IPref pref,
    required String prefTitle,
  }) async {
    HapticFeedback.lightImpact();
    if (pref.value == pref.defaultValue) return null;
    return await showDialog(
      context: context,
      builder: (context) => AlertDialog(
        title: Text(t.settings.reset.title),
        content: Text(prefTitle),
        actions: [
          TextButton(
            onPressed: () {
              Navigator.of(context).pop(false);
            },
            child: Text(MaterialLocalizations.of(context).cancelButtonLabel),
          ),
          TextButton(
            onPressed: () {
              pref.value = pref.defaultValue;
              Navigator.of(context).pop(true);
            },
            child: Text(t.settings.reset.confirm),
          ),
        ],
      ),
    );
  }
}

class _SettingsScreenState extends State<SettingsScreen> {
  static const initiallyExpanded = true;

  @override
  Widget build(BuildContext context) {
    return Scaffold(
      appBar: AppBar(
        title: Text(t.settings.app_bar),
      ),
      body: Column(
        children: [
          const AppInfo(),
<<<<<<< HEAD
          ExpansionTile(
            initiallyExpanded: true,
            leading: const Icon(Icons.app_settings_alt_rounded),
            title: Text(t.settings.general.title),
            shape: Border.all(color: Colors.transparent),
            children: [
              SettingsDropdown(
                title: t.settings.general.initialLocation.title,
                pref: Prefs.initialLocation,
                options: [
                  DropdownItem(
                      t.settings.general.initialLocation.dashboard, "/"),
                  DropdownItem(
                      t.settings.general.initialLocation.mealplan, "/meals"),
                ],
              ),
            ],
          ),
          ExpansionTile(
=======
          // ExpansionTile(
          //   initiallyExpanded: true,
          //   leading: const Icon(Icons.app_settings_alt_rounded),
          //   title: Text(t.settings.general.title),
          //   shape: Border.all(color: Colors.transparent),
          // ),
          ExpansionTile(
>>>>>>> ded86df0
            initiallyExpanded: initiallyExpanded,
            leading: const Icon(Icons.home_rounded),
            title: Text(t.settings.dashboard.title),
            shape: Border.all(color: Colors.transparent),
            children: [
              SettingsDropdown<int>(
                title: t.settings.dashboard.numberOfEventsToShow,
                pref: Prefs.numberOfEventsToShow,
                options: List.generate(
                  8,
                  (index) => DropdownItem((++index).toString(), index),
                ),
              ),
            ],
          ),
          ExpansionTile(
            initiallyExpanded: initiallyExpanded,
            leading: const Icon(Icons.restaurant_rounded),
            title: Text(t.settings.mealplan.title),
            shape: Border.all(color: Colors.transparent),
            children: [
              SettingsSwitch(
                title: t.settings.mealplan.showFoodLabels,
                pref: Prefs.showFoodLabels,
              )
            ],
          )
        ],
      ),
    );
  }
}<|MERGE_RESOLUTION|>--- conflicted
+++ resolved
@@ -56,9 +56,24 @@
       body: Column(
         children: [
           const AppInfo(),
-<<<<<<< HEAD
           ExpansionTile(
-            initiallyExpanded: true,
+            initiallyExpanded: initiallyExpanded,
+            leading: const Icon(Icons.home_rounded),
+            title: Text(t.settings.dashboard.title),
+            shape: Border.all(color: Colors.transparent),
+            children: [
+              SettingsDropdown<int>(
+                title: t.settings.dashboard.numberOfEventsToShow,
+                pref: Prefs.numberOfEventsToShow,
+                options: List.generate(
+                  8,
+                  (index) => DropdownItem((++index).toString(), index),
+                ),
+              ),
+            ],
+          ),
+          ExpansionTile(
+            initiallyExpanded: initiallyExpanded,
             leading: const Icon(Icons.app_settings_alt_rounded),
             title: Text(t.settings.general.title),
             shape: Border.all(color: Colors.transparent),
@@ -76,15 +91,6 @@
             ],
           ),
           ExpansionTile(
-=======
-          // ExpansionTile(
-          //   initiallyExpanded: true,
-          //   leading: const Icon(Icons.app_settings_alt_rounded),
-          //   title: Text(t.settings.general.title),
-          //   shape: Border.all(color: Colors.transparent),
-          // ),
-          ExpansionTile(
->>>>>>> ded86df0
             initiallyExpanded: initiallyExpanded,
             leading: const Icon(Icons.home_rounded),
             title: Text(t.settings.dashboard.title),
