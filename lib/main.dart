--- conflicted
+++ resolved
@@ -1,10 +1,6 @@
-<<<<<<< HEAD
+import 'package:dynamic_color/dynamic_color.dart';
+import 'package:flutter/material.dart';
 import 'package:better_hm/routes.dart';
-=======
-import 'package:better_hm/pages/page_meals.dart';
-import 'package:dynamic_color/dynamic_color.dart';
->>>>>>> b72c7263
-import 'package:flutter/material.dart';
 import 'package:flutter_gen/gen_l10n/app_localizations.dart';
 import 'package:flutter_localizations/flutter_localizations.dart';
 
@@ -18,31 +14,8 @@
   // This widget is the root of your application.
   @override
   Widget build(BuildContext context) {
-<<<<<<< HEAD
-    return MaterialApp.router(
-      title: 'HM-App',
-      theme: ThemeData.light().copyWith(
-        useMaterial3: true,
-      ),
-      darkTheme: ThemeData.dark().copyWith(
-        useMaterial3: true,
-      ),
-      // themeMode: ThemeMode.light,
-      localizationsDelegates: const [
-        AppLocalizations.delegate,
-        GlobalMaterialLocalizations.delegate,
-        GlobalWidgetsLocalizations.delegate,
-        GlobalCupertinoLocalizations.delegate,
-      ],
-      supportedLocales: const [
-        Locale("en"),
-        Locale("de"),
-      ],
-      routerConfig: router,
-    );
-=======
     return DynamicColorBuilder(builder: (lightColorScheme, darkColorScheme) {
-      return MaterialApp(
+      return MaterialApp.router(
         title: 'HM-App',
         theme: ThemeData(
           useMaterial3: true,
@@ -63,9 +36,8 @@
           Locale("en"),
           Locale("de"),
         ],
-        home: const HomePage(),
+        routerConfig: router,
       );
     });
->>>>>>> b72c7263
   }
 }