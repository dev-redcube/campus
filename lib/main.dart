<<<<<<< HEAD
import 'package:dynamic_color/dynamic_color.dart';
import 'package:flutter/material.dart';
import 'package:better_hm/routes.dart';
import 'package:flutter_gen/gen_l10n/app_localizations.dart';
=======
import 'package:better_hm/i18n/strings.g.dart';
import 'package:better_hm/pages/page_meals.dart';
import 'package:dynamic_color/dynamic_color.dart';
import 'package:flutter/material.dart';
>>>>>>> 9a501460
import 'package:flutter_localizations/flutter_localizations.dart';

void main() {
  WidgetsFlutterBinding.ensureInitialized();
  LocaleSettings.useDeviceLocale();
  runApp(TranslationProvider(child: const MyApp()));
}

class MyApp extends StatelessWidget {
  const MyApp({super.key});

  // This widget is the root of your application.
  @override
  Widget build(BuildContext context) {
    return DynamicColorBuilder(builder: (lightColorScheme, darkColorScheme) {
<<<<<<< HEAD
      return MaterialApp.router(
        title: 'HM-App',
=======
      return MaterialApp(
        title: t.app_name,
>>>>>>> 9a501460
        theme: ThemeData(
          useMaterial3: true,
          colorScheme: lightColorScheme,
        ),
        darkTheme: ThemeData(
          useMaterial3: true,
          colorScheme: darkColorScheme,
        ),
        // themeMode: ThemeMode.light,
<<<<<<< HEAD
        localizationsDelegates: const [
          AppLocalizations.delegate,
          GlobalMaterialLocalizations.delegate,
          GlobalWidgetsLocalizations.delegate,
          GlobalCupertinoLocalizations.delegate,
        ],
        supportedLocales: const [
          Locale("en"),
          Locale("de"),
        ],
        routerConfig: router,
=======
        locale: TranslationProvider.of(context).flutterLocale,
        supportedLocales: AppLocaleUtils.supportedLocales,
        localizationsDelegates: GlobalMaterialLocalizations.delegates,
        home: const HomePage(),
>>>>>>> 9a501460
      );
    });
  }
}<|MERGE_RESOLUTION|>--- conflicted
+++ resolved
@@ -1,14 +1,8 @@
-<<<<<<< HEAD
+import 'package:better_hm/i18n/strings.g.dart';
 import 'package:dynamic_color/dynamic_color.dart';
 import 'package:flutter/material.dart';
 import 'package:better_hm/routes.dart';
 import 'package:flutter_gen/gen_l10n/app_localizations.dart';
-=======
-import 'package:better_hm/i18n/strings.g.dart';
-import 'package:better_hm/pages/page_meals.dart';
-import 'package:dynamic_color/dynamic_color.dart';
-import 'package:flutter/material.dart';
->>>>>>> 9a501460
 import 'package:flutter_localizations/flutter_localizations.dart';
 
 void main() {
@@ -24,13 +18,8 @@
   @override
   Widget build(BuildContext context) {
     return DynamicColorBuilder(builder: (lightColorScheme, darkColorScheme) {
-<<<<<<< HEAD
       return MaterialApp.router(
-        title: 'HM-App',
-=======
-      return MaterialApp(
         title: t.app_name,
->>>>>>> 9a501460
         theme: ThemeData(
           useMaterial3: true,
           colorScheme: lightColorScheme,
@@ -40,24 +29,10 @@
           colorScheme: darkColorScheme,
         ),
         // themeMode: ThemeMode.light,
-<<<<<<< HEAD
-        localizationsDelegates: const [
-          AppLocalizations.delegate,
-          GlobalMaterialLocalizations.delegate,
-          GlobalWidgetsLocalizations.delegate,
-          GlobalCupertinoLocalizations.delegate,
-        ],
-        supportedLocales: const [
-          Locale("en"),
-          Locale("de"),
-        ],
-        routerConfig: router,
-=======
         locale: TranslationProvider.of(context).flutterLocale,
         supportedLocales: AppLocaleUtils.supportedLocales,
         localizationsDelegates: GlobalMaterialLocalizations.delegates,
-        home: const HomePage(),
->>>>>>> 9a501460
+        routerConfig: router,
       );
     });
   }
