{
  "app_name": "Better HM",
  "app_info": {
    "licenseNotice": "Better HM Copyright (c) 2023-$buildYear Moritz Huber \nThis Program comes without any warranty. It is free Software and you are welcome to redistribute and modify it under certain conditions.",
    "privacyPolicy": "Privacy Policy"
  },
  "general": {
    "date": {
      "yesterday": "Yesterday",
      "today": "Today",
      "tomorrow": "Tomorrow",
      "weekdays": [
        "Monday",
        "Tuesday",
        "Wednesday",
        "Thursday",
        "Friday",
        "Saturday",
        "Sunday"
      ],
      "months": [
        "January",
        "February",
        "March",
        "April",
        "May",
        "June",
        "July",
        "August",
        "September",
        "October",
        "November",
        "December"
      ]
    }
  },
  "navigation": {
    "dashboard": "Dashboard",
    "mealplan": "Mealplan",
    "settings": "Settings",
    "calendar": "Calendar"
  },
  "dashboard": {
    "sections": {
      "mvg": {
        "title": "Departures",
        "error": "Error fetching departures for station $station",
        "positionError": "Could not determine Position. Select a station manually",
        "selector": {
          "searching": "Searching",
          "automatic": {
            "error": "Error",
            "title": "Automatic",
            "description": "Automatically selects the nearest station",
            "disabledText": "App needs Location permission"
          }
        }
      },
      "kino": {
        "title": "Cinema",
        "movie": {
          "length": "$minutes minutes",
          "noImage": "No Image"
        }
      }
    }
  },
  "calendar": {
    "add": "Add",
    "today": "Today",
    "edit": {
      "tooltip": "Edit",
      "title": "Edit Calendar",
      "noCalendars": "No Calendars found.\n Add your first one!",
      "warning": {
        "title": "Warning",
        "message": "This calendar failed to load $numOfFails Times in a row.\nLast sync happened on $lastSync.\nPlease check the calendar url",
        "close": "close"
      },
      "refresh": {
        "tooltip": "Re-sync calendars"
      },
      "add": {
        "title": "Add Calendar",
        "ownCalendar": "Own Calendar",
        "name": {
          "label": "Calendar Name",
          "hint": "e.g. Timetable"
        },
        "url": "Calendar URL",
        "color": "Color",
        "add": "Add",
        "errors": {
          "alreadyExists": "Calendar already exists",
          "invalidUrl": "Invalid URL",
          "emptyName": "Name cannot be empty"
        },
        "existingCalendar": "Existing Calendar"
      }
    }
  },
  "mealplan": {
    "opening_hours": "Opening hours",
    "choose_canteen": "Select canteen",
    "no_meals": "No meals today",
    "legend": "legend",
    "labels": {
      "alcohol": "alcohol",
      "beef": "beef",
      "meat": "meat",
      "milk": "milk",
      "pork": "pork",
      "vegetarian": "vegetarian",
      "vegan": "vegan"
    }
  },
  "settings": {
    "app_bar": "Settings",
    "reset": {
      "title": "Reset setting",
      "confirm": "Reset"
    },
    "general": {
      "title": "General",
      "initialLocation": {
        "title": "Startup location",
        "dashboard": "Dashboard",
        "mealplan": "Mealplan"
      }
    },
    "dashboard": {
      "title": "Dashboard",
      "numberOfEventsToShow": "Number of Events to show"
    },
    "mealplan": {
      "title": "Mealplan",
      "showFoodLabels": "Show Food Labels"
    },
    "advanced": {
      "title": "Advanced Settings",
      "logLevel": "Log level",
<<<<<<< HEAD
      "mouseScroll": {
        "label": "Enable Mouse Scroll",
        "subtitle": "Might be necessary on devices with touch screen"
      },
=======
>>>>>>> 679056ee
      "logs": {
        "open": "open logs",
        "title": "Logs",
        "shareFile": "Share logs",
        "clear": "Clear logs",
        "details": {
          "title": "Log Details",
          "copiedToClipboard": "Copied to clipboard",
          "message": "Message",
          "context1": "From",
          "context2": "Stacktrace"
        }
      },
      "showBackgroundJobNotification": {
        "label": "Show Background Job Notification",
        "subtitle": "Needs Notification Permission"
      },
      "clearCaches": {
        "title": "clear cache",
        "snackbar": "Cache cleared"
      },
      "cardTimeout": "Card loading timeout"
    }
  },
  "shared": {
    "colorPicker": {
      "title": "Pick Color",
      "cancel": "Cancel",
      "confirm": "Confirm"
    }
  }
}<|MERGE_RESOLUTION|>--- conflicted
+++ resolved
@@ -139,13 +139,10 @@
     "advanced": {
       "title": "Advanced Settings",
       "logLevel": "Log level",
-<<<<<<< HEAD
       "mouseScroll": {
         "label": "Enable Mouse Scroll",
         "subtitle": "Might be necessary on devices with touch screen"
       },
-=======
->>>>>>> 679056ee
       "logs": {
         "open": "open logs",
         "title": "Logs",
