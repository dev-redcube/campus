{
  "app_name": "Better HM",
  "app_info": {
    "licenseNotice": "Better HM Copyright (c) 2023-$buildYear Moritz Huber \nDieses Programm kommt ohne Gewährleistung. Dies ist freie Stoftware. Du darft diese Software unter bestimmten Bedingungen gerne bearbeiten und weiterverteilen.",
    "privacyPolicy": "Datenschutzerklärung"
  },
  "general": {
    "date": {
      "yesterday": "Gestern",
      "today": "Heute",
      "tomorrow": "Morgen",
      "weekdays": [
        "Montag",
        "Dienstag",
        "Mittwoch",
        "Donnerstag",
        "Freitag",
        "Samstag",
        "Sonntag"
      ],
      "months": [
        "Januar",
        "Februar",
        "März",
        "April",
        "Mai",
        "Juni",
        "July",
        "August",
        "September",
        "Oktober",
        "November",
        "Dezember"
      ]
    }
  },
  "navigation": {
    "dashboard": "Dashboard",
    "mealplan": "Essensplan",
    "settings": "Einstellungen",
    "calendar": "Kalender"
  },
  "dashboard": {
    "sections": {
      "mvg": {
        "title": "Abfahrten",
        "error": "Fehler beim Abfragen der Daten für $station",
        "positionError": "Position konnte nicht bestimmt werden. Bitte manuell Station auswählen",
        "selector": {
          "searching": "Suche...",
          "automatic": {
            "error": "Fehler",
            "title": "Automatisch",
            "description": "Wählt automatisch die nächste Station",
            "disabledText": "App benötigt Standortzugriff"
          }
        }
      },
      "kino": {
        "title": "Kino",
        "movie": {
          "length": "$minutes Minuten",
          "noImage": "No Image"
        }
      }
    }
  },
  "calendar": {
    "add": "Neu",
    "today": "Heute",
    "edit": {
      "tooltip": "Bearbeiten",
      "title": "Kalender bearbeiten",
      "noCalendars": "Keine Kalender vorhanden",
      "warning": {
        "title": "Warnung",
        "message": "Dieser Kalender konnte $numOfFails mal nicht geladen werden.\nLetzter sync fand am $lastSync statt.\nBitte überprüfe die Kalender-URL",
        "close": "schließen"
      },
      "refresh": {
        "tooltip": "Kalender aktualisieren"
      },
      "add": {
        "title": "Kalender hinzufügen",
        "ownCalendar": "Eigenen Kalender",
        "name": {
          "label": "Kalender-Name",
          "hint": "z.B. Stundenplan"
        },
        "url": "Kalender-URL",
        "color": "Farbe",
        "add": "Hinzufügen",
        "errors": {
          "alreadyExists": "Kalender existiert bereits",
          "invalidUrl": "Ungültige URL",
          "emptyName": "Name kann nicht leer sein"
        },
        "existingCalendar": "Bestehender Kalender"
      }
    }
  },
  "mealplan": {
    "opening_hours": "Öffnungszeiten",
    "choose_canteen": "Mensa wählen",
    "no_meals": "Heute gibt's nix zu essen",
    "legend": "Legende",
    "labels": {
      "alcohol": "Alkohol",
      "beef": "Rind",
      "meat": "Fleisch",
      "milk": "Milch",
      "pork": "Schwein",
      "vegetarian": "Vegetarisch",
      "vegan": "Vegan"
    }
  },
  "settings": {
    "app_bar": "Einstellungen",
    "reset": {
      "title": "Einstellung Zurücksetzen",
      "confirm": "Zurücksetzen"
    },
    "general": {
      "title": "Allgemein",
      "initialLocation": {
        "title": "Startbildschirm",
        "dashboard": "Dashboard",
        "mealplan": "Essensplan"
      }
    },
    "dashboard": {
      "title": "Dashboard",
      "numberOfEventsToShow": "Number of Events to show"
    },
    "mealplan": {
      "title": "Essensplan",
      "showFoodLabels": "Allergene anzeigen"
    },
    "advanced": {
      "title": "Erweitert",
      "logLevel": "Log level",
<<<<<<< HEAD
      "mouseScroll": {
        "label": "Mausklick-Scroll aktivieren",
        "subtitle": "Nötig bei manchen Geräten mit Touchdisplay"
      },
=======
>>>>>>> 679056ee
      "logs": {
        "open": "Logs öffnen",
        "title": "Logs",
        "shareFile": "Logs teilen",
        "clear": "Logs leeren",
        "details": {
          "title": "Log Details",
          "copiedToClipboard": "In die Zwischenablage kopiert",
          "message": "Nachricht",
          "context1": "Ursprung",
          "context2": "Stacktrace"
        }
      },
      "showBackgroundJobNotification": {
        "label": "Benachrichtige bei Hintergrundaufgaben",
        "subtitle": "Benötigt Benachrichtigungsrechte"
      },
      "clearCaches": {
        "title": "Cache leeren",
        "snackbar": "Cache geleert"
      },
      "cardTimeout": "Dashboard lade Timeout"
    }
  },
  "shared": {
    "colorPicker": {
      "title": "Farbe wählen",
      "cancel": "Abbrechen",
      "confirm": "Bestätigen"
    }
  }
}<|MERGE_RESOLUTION|>--- conflicted
+++ resolved
@@ -139,13 +139,10 @@
     "advanced": {
       "title": "Erweitert",
       "logLevel": "Log level",
-<<<<<<< HEAD
       "mouseScroll": {
         "label": "Mausklick-Scroll aktivieren",
         "subtitle": "Nötig bei manchen Geräten mit Touchdisplay"
       },
-=======
->>>>>>> 679056ee
       "logs": {
         "open": "Logs öffnen",
         "title": "Logs",
