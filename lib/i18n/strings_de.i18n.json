{
  "app_name": "Better HM",
  "navigation": {
    "dashboard": "Dashboard",
    "mealplan": "Essensplan"
  },
<<<<<<< HEAD
  "dashboard": {
    "statusCard": {
      "summer_semester": "Sommersemester",
      "winter_semester": "Wintersemester",
      "deadlines_appointments": "Fristen & Termine",
      "no_data": "Keine Termine oder Fehler beim Laden"
    }
  },
=======
>>>>>>> 65f0b81a
  "mealplan": {
    "opening_hours": "Öffnungszeiten",
    "choose_canteen": "Mensa wählen",
    "no_meals": "Heute gibt's nix zu essen",
    "legend": "Legende",
    "labels": {
      "alcohol": "Alkohol",
      "beef": "Rind",
      "meat": "Fleisch",
      "milk": "Milch",
      "pork": "Schwein",
      "vegetarian": "Vegetarischw",
      "vegan": "Vegan"
    }
  },
  "settings": {
    "app_bar": "Einstellungen",
    "reset": {
      "title": "Einstellung Zurücksetzen",
      "confirm": "Zurücksetzen"
    },
    "general": {
      "title": "Allgemein"
    },
    "mealplan": {
      "title": "Essensplan",
      "showFoodLabels": "Allergene anzeigen"
    }
  }
}<|MERGE_RESOLUTION|>--- conflicted
+++ resolved
@@ -4,7 +4,6 @@
     "dashboard": "Dashboard",
     "mealplan": "Essensplan"
   },
-<<<<<<< HEAD
   "dashboard": {
     "statusCard": {
       "summer_semester": "Sommersemester",
@@ -13,8 +12,6 @@
       "no_data": "Keine Termine oder Fehler beim Laden"
     }
   },
-=======
->>>>>>> 65f0b81a
   "mealplan": {
     "opening_hours": "Öffnungszeiten",
     "choose_canteen": "Mensa wählen",
@@ -26,7 +23,7 @@
       "meat": "Fleisch",
       "milk": "Milch",
       "pork": "Schwein",
-      "vegetarian": "Vegetarischw",
+      "vegetarian": "Vegetarisch",
       "vegan": "Vegan"
     }
   },
