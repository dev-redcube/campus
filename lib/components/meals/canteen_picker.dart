import 'package:better_hm/i18n/strings.g.dart';
import 'package:better_hm/models/meal/canteen.dart';
import 'package:better_hm/providers/selected_canteen.dart';
import 'package:flutter/material.dart';
import 'package:provider/provider.dart';
import 'package:shared_preferences/shared_preferences.dart';

class CanteenPicker extends StatefulWidget {
  const CanteenPicker({
    super.key,
    required this.canteens,
  });

  final List<Canteen> canteens;

  @override
  State<CanteenPicker> createState() => _CanteenPickerState();
}

class _CanteenPickerState extends State<CanteenPicker> {
  void loadDefaultCanteen() async {
    final provider = Provider.of<SelectedCanteenProvider>(context);
    final prefs = await SharedPreferences.getInstance();
    final String? canteenEnum = prefs.getString("selected-canteen");
    final Canteen canteen = widget.canteens.firstWhere(
        (element) => element.enumName == (canteenEnum ?? "MENSA_LOTHSTR"));
    provider.canteen = canteen;
  }

  void saveCanteen(Canteen? canteen) async {
    final prefs = await SharedPreferences.getInstance();
    await prefs.setString("selected-canteen", canteen?.enumName ?? "");
  }

  @override
  Widget build(BuildContext context) {
    return Consumer<SelectedCanteenProvider>(
      builder: (context, provider, child) {
        if (provider.canteen == null) {
          loadDefaultCanteen();
        }
        return Center(
          child: DropdownButtonHideUnderline(
            child: DropdownButton<Canteen>(
              onChanged: (canteen) {
                provider.canteen = canteen;
                saveCanteen(canteen);
              },
<<<<<<< HEAD
              hint: Text(context.l10n.choose_canteen),
=======
              hint: Text(t.mealplan.choose_canteen),
>>>>>>> 9a501460
              value: provider.canteen,
              items: widget.canteens
                  .map((canteen) => DropdownMenuItem(
                      value: canteen, child: Text(canteen.name)))
                  .toList(),
            ),
          ),
        );
      },
    );
  }
}<|MERGE_RESOLUTION|>--- conflicted
+++ resolved
@@ -18,6 +18,15 @@
 }
 
 class _CanteenPickerState extends State<CanteenPicker> {
+  // late final SelectedCanteenProvider selectedCanteenProvider;
+  //
+  // @override
+  // void initState() {
+  //   super.initState();
+  //   selectedCanteenProvider = Provider.of<SelectedCanteenProvider>(context);
+  //   loadDefaultCanteen();
+  // }
+  //
   void loadDefaultCanteen() async {
     final provider = Provider.of<SelectedCanteenProvider>(context);
     final prefs = await SharedPreferences.getInstance();
@@ -46,11 +55,7 @@
                 provider.canteen = canteen;
                 saveCanteen(canteen);
               },
-<<<<<<< HEAD
-              hint: Text(context.l10n.choose_canteen),
-=======
               hint: Text(t.mealplan.choose_canteen),
->>>>>>> 9a501460
               value: provider.canteen,
               items: widget.canteens
                   .map((canteen) => DropdownMenuItem(
