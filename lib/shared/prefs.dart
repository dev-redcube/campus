--- conflicted
+++ resolved
@@ -42,11 +42,8 @@
   // Advanced
   static late final PlainPref<int> logLevel;
   static late final PlainPref<bool> showBackgroundJobNotification;
-<<<<<<< HEAD
+  static late final PlainPref<bool> devMode;
   static late final PlainPref<bool> mouseScroll;
-=======
-  static late final PlainPref<bool> devMode;
->>>>>>> d5d81258
 
   static void init() {
     if (initialized) {
@@ -69,11 +66,8 @@
     logLevel = PlainPref("logLevel", LogLevel.INFO.index);
     showBackgroundJobNotification =
         PlainPref("showBackgroundJobNotification", false);
-<<<<<<< HEAD
+    devMode = PlainPref("devMode", false);
     mouseScroll = PlainPref("mouseScroll", false);
-=======
-    devMode = PlainPref("devMode", false);
->>>>>>> d5d81258
 
     initialized = true;
   }
