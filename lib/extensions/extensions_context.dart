--- conflicted
+++ resolved
@@ -1,10 +1,5 @@
 import 'package:flutter/material.dart';
 
 extension ContextExtensions on BuildContext {
-<<<<<<< HEAD
-  AppLocalizations get l10n => AppLocalizations.of(this)!;
-
-=======
->>>>>>> 9a501460
   ThemeData get theme => Theme.of(this);
 }